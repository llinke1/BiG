--- conflicted
+++ resolved
@@ -5,11 +5,8 @@
 import jax.numpy as jnp
 from jax import device_put, devices
 from jax import jit
-<<<<<<< HEAD
 from jax import config
 config.update('jax_enable_x64', True)
-=======
->>>>>>> 79ff5f2c
 
 class bispectrumExtractor:
     def __init__(self, L, Nmesh, kbinedges, verbose=True) -> None:
@@ -409,11 +406,7 @@
         Returns:
             list: unnormalized bispectrum for each triangle configuration
         """
-<<<<<<< HEAD
         Ones=jnp.ones((self.Nmesh, self.Nmesh, self.Nmesh), dtype=precision)
-=======
-        Ones=jnp.ones((self.Nmesh, self.Nmesh, self.Nmesh), dtype=jnp.float16)
->>>>>>> 79ff5f2c
 
         effectiveKs=[]
 
