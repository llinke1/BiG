--- conflicted
+++ resolved
@@ -130,7 +130,6 @@
         if len(names)==0:
             names=list(self.ks.keys())
         N=len(names)
-<<<<<<< HEAD
 
         if N>1:
             fig, axes=plt.subplots(ncols=N, figsize=(N*5+2, 5))
@@ -149,48 +148,16 @@
         else:
             name=names[0]
             fig, axes=plt.subplots(figsize=(7,5))
-            axes.set_title(name)
+            axes.set_title(name+r", $k_3=$"+f"{k3}"+ r"[$h$/Mpc]")
             mask=(self.kbinedges_low[name][:,2]<k3) \
                 &(self.kbinedges_high[name][:,2]>k3)
 
             img=axes.scatter(self.ratio_13[name][mask], self.ratio_23[name][mask], c=self.bispecs[name][mask], vmin=vmin, vmax=vmax)
+
 
             axes.set_xlabel(r'$k_1/k_3$')
             axes.set_ylabel(r'$k_2/k_3$')
             fig.colorbar(img, ax=axes, label=r'$B(k_1, k_2, k_3)$', orientation='vertical')
         
 
-        finalizePlot(axes, outputFn=outputFn, showplot=showplot, tightlayout=tightlayout, showlegend=False)
-=======
-        if N>1:
-            fig, axes=plt.subplots(ncols=N, figsize=(N*5+5, 5))
-            for i,name in enumerate(names):
-                
-                axes[i].set_title(name+r", $k_3=$"+f"{k3}"+ r"\,$h$/Mpc")
-
-                mask=(self.kbinedges_low[name][:,2]<k3) \
-                &(self.kbinedges_high[name][:,2]>k3)
-
-                img=axes[i].scatter(self.ratio_13[name][mask], self.ratio_23[name][mask], c=self.bispecs[name][mask], vmin=vmin, vmax=vmax)
-
-                axes[i].set_xlabel(r'$k_1/k_3$')
-                axes[i].set_ylabel(r'$k_2/k_3$')
-
-
-            fig.colorbar(img, ax=axes.ravel(), label=r'$B(k_1, k_2, k_3)$')
-        else:
-            fig, axes=plt.subplots(figsize=(7,5))
-            name=names[0] 
-            axes.set_title(name+r", $k_3=$"+f"{k3}"+ r"\,$h$/Mpc")
-
-            mask=(self.kbinedges_low[name][:,2]<k3) \
-                &(self.kbinedges_high[name][:,2]>k3)
-
-            img=axes.scatter(self.ratio_13[name][mask], self.ratio_23[name][mask], c=self.bispecs[name][mask], vmin=vmin, vmax=vmax)
-            axes.set_xlabel(r'$k_1/k_3$')
-            axes.set_ylabel(r'$k_2/k_3$')
-
-            fig.colorbar(img, ax=axes, label=r'$B(k_1, k_2, k_3)$')
-
-        finalizePlot(fig.get_axes, outputFn=outputFn, showplot=showplot, tightlayout=tightlayout, showlegend=False)
->>>>>>> 8f186855
+        finalizePlot(axes, outputFn=outputFn, showplot=showplot, tightlayout=tightlayout, showlegend=False)